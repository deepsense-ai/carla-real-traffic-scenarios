--- conflicted
+++ resolved
@@ -19,11 +19,7 @@
     author_email='TODO',
     url='TODO',
     license=license,
-<<<<<<< HEAD
+    install_requires=requirements,
     packages=find_packages(exclude=('tests', 'docs')),
     include_package_data=True
-=======
-    install_requires=requirements,
-    packages=find_packages(exclude=('tests', 'docs'))
->>>>>>> 1d5d058f
 )
